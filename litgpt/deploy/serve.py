--- conflicted
+++ resolved
@@ -133,8 +133,11 @@
         inputs, actions = inputs[0], inputs[1]
         prompt_length = inputs.size(0)
         max_returned_tokens = prompt_length + self.max_new_tokens
-<<<<<<< HEAD
-        
+        first_turn = self.model.mask_cache is None
+        if first_turn or max_returned_tokens > self.model.max_seq_length:
+            self.model.max_seq_length = max_returned_tokens
+            self.model.set_kv_cache(batch_size=1, device=self.device)
+            
         # generate from set of discrete actions
         if self.discrete_flag:
             y = plain_discrete_action_generate(
@@ -160,24 +163,6 @@
                 eos_id=self.tokenizer.eos_id,
                 include_prompt=False
             )
-=======
-
-        first_turn = self.model.mask_cache is None
-        if first_turn or max_returned_tokens > self.model.max_seq_length:
-            self.model.max_seq_length = max_returned_tokens
-            self.model.set_kv_cache(batch_size=1, device=self.device)
-
-        y = plain_generate(
-            self.model,
-            inputs,
-            max_returned_tokens,
-            temperature=self.temperature,
-            top_k=self.top_k,
-            top_p=self.top_p,
-            eos_id=self.tokenizer.eos_id,
-            include_prompt=False
-        )
->>>>>>> ce547e0b
 
         self.model.clear_kv_cache()
         return y
