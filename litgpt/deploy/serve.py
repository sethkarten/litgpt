--- conflicted
+++ resolved
@@ -1,37 +1,14 @@
 # Copyright Lightning AI. Licensed under the Apache License 2.0, see LICENSE file.
 from pathlib import Path
 from pprint import pprint
-<<<<<<< HEAD
-from typing import Dict, Any, Optional
-import warnings
-from litgpt.utils import check_valid_checkpoint_dir
-
-import lightning as L
-from lightning.fabric.plugins import BitsandbytesPrecision
-=======
-from typing import Dict, Any, Optional, Literal
-
->>>>>>> 4571b2f2
+from typing import Dict, Any, Optional, Literal, Tuple
+
 from lightning_utilities.core.imports import RequirementCache
 import torch
 
 from litgpt.api import LLM
 
-<<<<<<< HEAD
-from litgpt.model import GPT  # needs to be imported before config
-from litgpt.config import Config
-from litgpt.tokenizer import Tokenizer
-from litgpt.generate.base import generate as plain_generate, discrete_action_generate as plain_discrete_action_generate
-from litgpt.chat.base import generate as stream_generate
-from litgpt.prompts import load_prompt_style, has_prompt_style, PromptStyle
-from litgpt.utils import (
-    auto_download_checkpoint,
-    get_default_supported_precision,
-    load_checkpoint
-)
-=======
 from litgpt.utils import auto_download_checkpoint
->>>>>>> 4571b2f2
 
 
 _LITSERVE_AVAILABLE = RequirementCache("litserve")
@@ -64,46 +41,8 @@
         self.top_k = top_k
         self.max_new_tokens = max_new_tokens
         self.top_p = top_p
-        self.discrete_flag = False
-        self.thought_tokens = 0
 
     def setup(self, device: str) -> None:
-<<<<<<< HEAD
-        # Setup the model so it can be called in `predict`.
-        config = Config.from_file(self.checkpoint_dir / "model_config.yaml")
-        device = torch.device(device)
-        torch.set_float32_matmul_precision("high")
-
-        precision = self.precision or get_default_supported_precision(training=False)
-        plugins = None
-        quantize = None
-        # quantize = "bnb.nf4-dq"
-        if quantize is not None and quantize.startswith("bnb."):
-            if "mixed" in precision:
-                raise ValueError("Quantization and mixed precision is not supported.")
-            if RequirementCache("bitsandbytes != 0.42.0"):
-                warnings.warn(
-                    "LitGPT only supports bitsandbytes v0.42.0. "
-                    "This may result in errors when using quantization."
-                )
-            dtype = {"16-true": torch.float16, "bf16-true": torch.bfloat16, "32-true": torch.float32}[precision]
-            plugins = BitsandbytesPrecision(quantize[4:], dtype)
-            precision = None
-
-
-        fabric = L.Fabric(
-            accelerator=device.type,
-            devices=1 if device.type == "cpu" else [device.index],
-            precision=precision,
-            plugins=plugins,
-        )
-        checkpoint_path = self.checkpoint_dir / "lit_model.pth"
-        self.tokenizer = Tokenizer(self.checkpoint_dir)
-        self.prompt_style = (
-            load_prompt_style(self.checkpoint_dir)
-            if has_prompt_style(self.checkpoint_dir)
-            else PromptStyle.from_config(config)
-=======
         if ":" in device:
             accelerator, device = device.split(":")
             device = f"[{int(device)}]"
@@ -117,23 +56,21 @@
             accelerator=accelerator,
             quantize=self.quantize,
             precision=self.precision
->>>>>>> 4571b2f2
         )
         print("Model successfully initialized.")
 
         # get custom tokens for discrete actions
         custom_tokens = ["{\"","switch", "move", "\":\"", "\"}"]
-        self.custom_tokens = {}
+        self.llm.custom_tokens = {}
         for token in custom_tokens:
-            self.custom_tokens[token] = self.tokenizer.token_to_id(token) 
-        print(self.custom_tokens)
+            self.llm.custom_tokens[token] = self.llm.tokenizer.token_to_id(token) 
+        print(self.llm.custom_tokens)
 
     def decode_request(self, request: Dict[str, Any]) -> Any:
         # Convert the request payload to your model input.
-<<<<<<< HEAD
         system_prompt = ""
         if "system" in request.keys():
-            system_prompt = request["system"]
+            system_prompt = str(request["system"])
         else:
             print('no system prompt found')
         if "temperature" in request.keys():
@@ -141,27 +78,22 @@
         if "max_tokens" in request.keys():
             self.max_new_tokens = int(request["max_tokens"])
         if "discrete" in request.keys():
-            self.discrete_flag = bool(request["discrete"])
+            self.llm.discrete_flag = bool(request["discrete"])
         if "thought_tokens" in request.keys():
-            self.thought_tokens = int(request["thought_tokens"])
-        prompt = request["prompt"]
+            self.llm.thought_tokens = int(request["thought_tokens"])
         # print(request['actions'])
-        encoded_actions = None
+        self.llm.encoded_actions = None
         if "actions" in request.keys():
             encoded_moves = []
             for move in request['actions'][0]:
-                encoded_moves.append(self.tokenizer.encode(move, device=self.device))
+                encoded_moves.append(self.llm.tokenizer.encode(move, device=self.device))
             encoded_switches = []
             for switch in request['actions'][1]:
-                encoded_switches.append(self.tokenizer.encode(switch, device=self.device))
-            encoded_actions = [encoded_moves, encoded_switches]
-        prompt = self.prompt_style.apply(prompt, system_prompt=system_prompt)
-        encoded = self.tokenizer.encode(prompt, device=self.device)
-        return [encoded, encoded_actions]
-=======
+                encoded_switches.append(self.llm.tokenizer.encode(switch, device=self.device))
+            self.llm.encoded_actions = [encoded_moves, encoded_switches]
+        
         prompt = str(request["prompt"])
-        return prompt
->>>>>>> 4571b2f2
+        return system_prompt, prompt
 
 
 class SimpleLitAPI(BaseLitAPI):
@@ -180,45 +112,7 @@
     def setup(self, device: str):
         super().setup(device)
 
-<<<<<<< HEAD
-    def predict(self, inputs: torch.Tensor) -> Any:
-        # Run the model on the input and return the output.
-        inputs, actions = inputs[0], inputs[1]
-        prompt_length = inputs.size(0)
-        max_returned_tokens = prompt_length + self.max_new_tokens
-        first_turn = self.model.mask_cache is None
-        if first_turn or max_returned_tokens > self.model.max_seq_length:
-            self.model.max_seq_length = max_returned_tokens
-            self.model.set_kv_cache(batch_size=1, device=self.device)
-            
-        # generate from set of discrete actions
-        if self.discrete_flag:
-            y = plain_discrete_action_generate(
-                self.model,
-                inputs,
-                max_returned_tokens,
-                temperature=self.temperature,
-                top_k=self.top_k,
-                top_p=self.top_p,
-                eos_id=self.tokenizer.eos_id,
-                include_prompt=False,
-                actions=actions,
-                custom_tokens=self.custom_tokens,
-                thought_tokens=self.thought_tokens
-            )
-        else:
-            y = plain_generate(
-                self.model,
-                inputs,
-                max_returned_tokens,
-                temperature=self.temperature,
-                top_k=self.top_k,
-                top_p=self.top_p,
-                eos_id=self.tokenizer.eos_id,
-                include_prompt=False
-            )
-=======
-    def predict(self, inputs: str) -> Any:
+    def predict(self, inputs: Tuple[str,str]) -> Any:
         output = self.llm.generate(
             inputs,
             temperature=self.temperature,
@@ -227,7 +121,6 @@
             max_new_tokens=self.max_new_tokens
         )
         return output
->>>>>>> 4571b2f2
 
     def encode_response(self, output: str) -> Dict[str, Any]:
         # Convert the model output to a response payload.
